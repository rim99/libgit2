/*
 * Copyright (C) 2012 the libgit2 contributors
 *
 * This file is part of libgit2, distributed under the GNU GPL v2 with
 * a Linking Exception. For full terms see the included COPYING file.
 */
#include "common.h"
#include "git2/diff.h"
#include "diff.h"
#include "fileops.h"
#include "config.h"
#include "attr_file.h"

static bool diff_pathspec_is_interesting(const git_strarray *pathspec)
{
	const char *str;

<<<<<<< HEAD
	if (delta->new_file.flags & GIT_DIFF_FILE_FREE_PATH) {
		git__free((char *)delta->new_file.path);
		delta->new_file.path = NULL;
	}

	if (delta->old_file.flags & GIT_DIFF_FILE_FREE_PATH) {
		git__free((char *)delta->old_file.path);
		delta->old_file.path = NULL;
=======
	if (pathspec == NULL || pathspec->count == 0)
		return false;
	if (pathspec->count > 1)
		return true;

	str = pathspec->strings[0];
	if (!str || !str[0] || (!str[1] && (str[0] == '*' || str[0] == '.')))
		return false;
	return true;
}

static bool diff_path_matches_pathspec(git_diff_list *diff, const char *path)
{
	unsigned int i;
	git_attr_fnmatch *match;

	if (!diff->pathspec.length)
		return true;

	git_vector_foreach(&diff->pathspec, i, match) {
		int result = git__fnmatch(match->pattern, path, 0);

		/* if we didn't match, look for exact dirname prefix match */
		if (result == GIT_ENOMATCH &&
			(match->flags & GIT_ATTR_FNMATCH_HASWILD) == 0 &&
			strncmp(path, match->pattern, match->length) == 0 &&
			path[match->length] == '/')
			result = 0;

		if (result == 0)
			return (match->flags & GIT_ATTR_FNMATCH_NEGATIVE) ? false : true;

		if (result != GIT_ENOMATCH)
			giterr_clear();
>>>>>>> 3fd99be9
	}

	return false;
}

static git_diff_delta *diff_delta__alloc(
	git_diff_list *diff,
	git_delta_t status,
	const char *path)
{
	git_diff_delta *delta = git__calloc(1, sizeof(git_diff_delta));
	if (!delta)
		return NULL;

<<<<<<< HEAD
	delta->old_file.path = git__strdup(path);
=======
	delta->old_file.path = git_pool_strdup(&diff->pool, path);
>>>>>>> 3fd99be9
	if (delta->old_file.path == NULL) {
		git__free(delta);
		return NULL;
	}
<<<<<<< HEAD
	delta->old_file.flags |= GIT_DIFF_FILE_FREE_PATH;
=======
>>>>>>> 3fd99be9
	delta->new_file.path = delta->old_file.path;

	if (diff->opts.flags & GIT_DIFF_REVERSE) {
		switch (status) {
		case GIT_DELTA_ADDED:   status = GIT_DELTA_DELETED; break;
		case GIT_DELTA_DELETED: status = GIT_DELTA_ADDED; break;
		default: break; /* leave other status values alone */
		}
	}
	delta->status = status;

	return delta;
}

static git_diff_delta *diff_delta__dup(
	const git_diff_delta *d, git_pool *pool)
{
	git_diff_delta *delta = git__malloc(sizeof(git_diff_delta));
	if (!delta)
		return NULL;

	memcpy(delta, d, sizeof(git_diff_delta));

<<<<<<< HEAD
	delta->old_file.path = git__strdup(d->old_file.path);
	if (delta->old_file.path == NULL) {
		git__free(delta);
		return NULL;
	}
	delta->old_file.flags |= GIT_DIFF_FILE_FREE_PATH;

	if (d->new_file.path != d->old_file.path) {
		delta->new_file.path = git__strdup(d->new_file.path);
		if (delta->new_file.path == NULL) {
			git__free(delta->old_file.path);
			git__free(delta);
			return NULL;
		}
		delta->new_file.flags |= GIT_DIFF_FILE_FREE_PATH;
	} else {
		delta->new_file.path = delta->old_file.path;
		delta->new_file.flags &= ~GIT_DIFF_FILE_FREE_PATH;
=======
	delta->old_file.path = git_pool_strdup(pool, d->old_file.path);
	if (delta->old_file.path == NULL)
		goto fail;

	if (d->new_file.path != d->old_file.path) {
		delta->new_file.path = git_pool_strdup(pool, d->new_file.path);
		if (delta->new_file.path == NULL)
			goto fail;
	} else {
		delta->new_file.path = delta->old_file.path;
>>>>>>> 3fd99be9
	}

	return delta;

fail:
	git__free(delta);
	return NULL;
}

static git_diff_delta *diff_delta__merge_like_cgit(
	const git_diff_delta *a, const git_diff_delta *b, git_pool *pool)
{
	git_diff_delta *dup = diff_delta__dup(a, pool);
	if (!dup)
		return NULL;

	if (git_oid_cmp(&dup->new_file.oid, &b->new_file.oid) == 0)
		return dup;

	git_oid_cpy(&dup->new_file.oid, &b->new_file.oid);

	dup->new_file.mode = b->new_file.mode;
	dup->new_file.size = b->new_file.size;
<<<<<<< HEAD
	dup->new_file.flags =
		(dup->new_file.flags & GIT_DIFF_FILE_FREE_PATH) |
		(b->new_file.flags & ~GIT_DIFF_FILE_FREE_PATH);
=======
	dup->new_file.flags = b->new_file.flags;
>>>>>>> 3fd99be9

	/* Emulate C git for merging two diffs (a la 'git diff <sha>').
	 *
	 * When C git does a diff between the work dir and a tree, it actually
	 * diffs with the index but uses the workdir contents.  This emulates
	 * those choices so we can emulate the type of diff.
	 */
	if (git_oid_cmp(&dup->old_file.oid, &dup->new_file.oid) == 0) {
		if (dup->status == GIT_DELTA_DELETED)
			/* preserve pending delete info */;
		else if (b->status == GIT_DELTA_UNTRACKED ||
				 b->status == GIT_DELTA_IGNORED)
			dup->status = b->status;
		else
			dup->status = GIT_DELTA_UNMODIFIED;
	}
	else if (dup->status == GIT_DELTA_UNMODIFIED ||
			 b->status == GIT_DELTA_DELETED)
		dup->status = b->status;

	return dup;
}

static int diff_delta__from_one(
	git_diff_list *diff,
	git_delta_t   status,
	const git_index_entry *entry)
{
	git_diff_delta *delta;

	if (status == GIT_DELTA_IGNORED &&
		(diff->opts.flags & GIT_DIFF_INCLUDE_IGNORED) == 0)
		return 0;

	if (status == GIT_DELTA_UNTRACKED &&
		(diff->opts.flags & GIT_DIFF_INCLUDE_UNTRACKED) == 0)
		return 0;

	if (!diff_path_matches_pathspec(diff, entry->path))
		return 0;

	delta = diff_delta__alloc(diff, status, entry->path);
	GITERR_CHECK_ALLOC(delta);

	/* This fn is just for single-sided diffs */
	assert(status != GIT_DELTA_MODIFIED);

	if (delta->status == GIT_DELTA_DELETED) {
		delta->old_file.mode = entry->mode;
		delta->old_file.size = entry->file_size;
		git_oid_cpy(&delta->old_file.oid, &entry->oid);
	} else /* ADDED, IGNORED, UNTRACKED */ {
		delta->new_file.mode = entry->mode;
		delta->new_file.size = entry->file_size;
		git_oid_cpy(&delta->new_file.oid, &entry->oid);
	}

	delta->old_file.flags |= GIT_DIFF_FILE_VALID_OID;
	delta->new_file.flags |= GIT_DIFF_FILE_VALID_OID;

	if (git_vector_insert(&diff->deltas, delta) < 0) {
		git__free(delta);
		return -1;
	}

	return 0;
}

static int diff_delta__from_two(
	git_diff_list *diff,
	git_delta_t   status,
	const git_index_entry *old_entry,
	const git_index_entry *new_entry,
	git_oid *new_oid)
{
	git_diff_delta *delta;

	if (status == GIT_DELTA_UNMODIFIED &&
		(diff->opts.flags & GIT_DIFF_INCLUDE_UNMODIFIED) == 0)
		return 0;

	if ((diff->opts.flags & GIT_DIFF_REVERSE) != 0) {
		const git_index_entry *temp = old_entry;
		old_entry = new_entry;
		new_entry = temp;
	}

	delta = diff_delta__alloc(diff, status, old_entry->path);
<<<<<<< HEAD
	if (!delta)
		return git__rethrow(GIT_ENOMEM, "Could not allocate diff record");
=======
	GITERR_CHECK_ALLOC(delta);
>>>>>>> 3fd99be9

	delta->old_file.mode = old_entry->mode;
	git_oid_cpy(&delta->old_file.oid, &old_entry->oid);
	delta->old_file.flags |= GIT_DIFF_FILE_VALID_OID;

	delta->new_file.mode = new_entry->mode;
	git_oid_cpy(&delta->new_file.oid, new_oid ? new_oid : &new_entry->oid);
	if (new_oid || !git_oid_iszero(&new_entry->oid))
		delta->new_file.flags |= GIT_DIFF_FILE_VALID_OID;

	if (git_vector_insert(&diff->deltas, delta) < 0) {
		git__free(delta);
		return -1;
	}

	return 0;
}

<<<<<<< HEAD
#define DIFF_OLD_PREFIX_DEFAULT "a/"
#define DIFF_NEW_PREFIX_DEFAULT "b/"

static char *diff_strdup_prefix(const char *prefix)
=======
static char *diff_strdup_prefix(git_pool *pool, const char *prefix)
>>>>>>> 3fd99be9
{
	size_t len = strlen(prefix);

	/* append '/' at end if needed */
	if (len > 0 && prefix[len - 1] != '/')
		return git_pool_strcat(pool, prefix, "/");
	else
		return git_pool_strndup(pool, prefix, len + 1);
}

static int diff_delta__cmp(const void *a, const void *b)
{
	const git_diff_delta *da = a, *db = b;
	int val = strcmp(da->old_file.path, db->old_file.path);
	return val ? val : ((int)da->status - (int)db->status);
}

static int config_bool(git_config *cfg, const char *name, int defvalue)
{
	int val = defvalue;
	if (git_config_get_bool(cfg, name, &val) < 0)
		giterr_clear();
	return val;
}

static git_diff_list *git_diff_list_alloc(
	git_repository *repo, const git_diff_options *opts)
{
	git_config *cfg;
	size_t i;
	git_diff_list *diff = git__calloc(1, sizeof(git_diff_list));
	if (diff == NULL)
		return NULL;

	diff->repo = repo;

	if (git_vector_init(&diff->deltas, 0, diff_delta__cmp) < 0 ||
		git_pool_init(&diff->pool, 1, 0) < 0)
		goto fail;

	/* load config values that affect diff behavior */
	if (git_repository_config__weakptr(&cfg, repo) < 0)
		goto fail;
	if (config_bool(cfg, "core.symlinks", 1))
		diff->diffcaps = diff->diffcaps | GIT_DIFFCAPS_HAS_SYMLINKS;
	if (config_bool(cfg, "core.ignorestat", 0))
		diff->diffcaps = diff->diffcaps | GIT_DIFFCAPS_ASSUME_UNCHANGED;
	if (config_bool(cfg, "core.filemode", 1))
		diff->diffcaps = diff->diffcaps | GIT_DIFFCAPS_TRUST_EXEC_BIT;
	if (config_bool(cfg, "core.trustctime", 1))
		diff->diffcaps = diff->diffcaps | GIT_DIFFCAPS_TRUST_CTIME;
	/* Don't set GIT_DIFFCAPS_USE_DEV - compile time option in core git */

	if (opts == NULL)
		return diff;

	memcpy(&diff->opts, opts, sizeof(git_diff_options));
	memset(&diff->opts.pathspec, 0, sizeof(diff->opts.pathspec));

<<<<<<< HEAD
	diff->opts.old_prefix = diff_strdup_prefix(
		opts->old_prefix ? opts->old_prefix : DIFF_OLD_PREFIX_DEFAULT);
	diff->opts.new_prefix = diff_strdup_prefix(
		opts->new_prefix ? opts->new_prefix : DIFF_NEW_PREFIX_DEFAULT);

	if (!diff->opts.old_prefix || !diff->opts.new_prefix) {
		git__free(diff);
		return NULL;
	}
=======
	diff->opts.old_prefix = diff_strdup_prefix(&diff->pool,
		opts->old_prefix ? opts->old_prefix : DIFF_OLD_PREFIX_DEFAULT);
	diff->opts.new_prefix = diff_strdup_prefix(&diff->pool,
		opts->new_prefix ? opts->new_prefix : DIFF_NEW_PREFIX_DEFAULT);

	if (!diff->opts.old_prefix || !diff->opts.new_prefix)
		goto fail;
>>>>>>> 3fd99be9

	if (diff->opts.flags & GIT_DIFF_REVERSE) {
		char *swap = diff->opts.old_prefix;
		diff->opts.old_prefix = diff->opts.new_prefix;
		diff->opts.new_prefix = swap;
	}

<<<<<<< HEAD
	if (git_vector_init(&diff->deltas, 0, diff_delta__cmp) < GIT_SUCCESS) {
		git__free(diff->opts.old_prefix);
		git__free(diff->opts.new_prefix);
		git__free(diff);
		return NULL;
	}
=======
	/* only copy pathspec if it is "interesting" so we can test
	 * diff->pathspec.length > 0 to know if it is worth calling
	 * fnmatch as we iterate.
	 */
	if (!diff_pathspec_is_interesting(&opts->pathspec))
		return diff;
>>>>>>> 3fd99be9

	if (git_vector_init(
		&diff->pathspec, (unsigned int)opts->pathspec.count, NULL) < 0)
		goto fail;

	for (i = 0; i < opts->pathspec.count; ++i) {
		int ret;
		const char *pattern = opts->pathspec.strings[i];
		git_attr_fnmatch *match = git__calloc(1, sizeof(git_attr_fnmatch));
		if (!match)
			goto fail;
		ret = git_attr_fnmatch__parse(match, &diff->pool, NULL, &pattern);
		if (ret == GIT_ENOTFOUND) {
			git__free(match);
			continue;
		} else if (ret < 0)
			goto fail;

		if (git_vector_insert(&diff->pathspec, match) < 0)
			goto fail;
	}

	return diff;

fail:
	git_diff_list_free(diff);
	return NULL;
}

void git_diff_list_free(git_diff_list *diff)
{
	git_diff_delta *delta;
	git_attr_fnmatch *match;
	unsigned int i;

	if (!diff)
		return;

	git_vector_foreach(&diff->deltas, i, delta) {
		git__free(delta);
		diff->deltas.contents[i] = NULL;
	}
	git_vector_free(&diff->deltas);
<<<<<<< HEAD
	git__free(diff->opts.old_prefix);
	git__free(diff->opts.new_prefix);
=======

	git_vector_foreach(&diff->pathspec, i, match) {
		git__free(match);
		diff->pathspec.contents[i] = NULL;
	}
	git_vector_free(&diff->pathspec);

	git_pool_clear(&diff->pool);
>>>>>>> 3fd99be9
	git__free(diff);
}

static int oid_for_workdir_item(
	git_repository *repo,
	const git_index_entry *item,
	git_oid *oid)
{
	int result;
	git_buf full_path = GIT_BUF_INIT;

	if (git_buf_joinpath(&full_path, git_repository_workdir(repo), item->path) < 0)
		return -1;

	/* calculate OID for file if possible*/
	if (S_ISLNK(item->mode))
		result = git_odb__hashlink(oid, full_path.ptr);
	else if (!git__is_sizet(item->file_size)) {
		giterr_set(GITERR_OS, "File size overflow for 32-bit systems");
		result = -1;
	} else {
		int fd = git_futils_open_ro(full_path.ptr);
		if (fd < 0)
			result = fd;
		else {
			result = git_odb__hashfd(
				oid, fd, (size_t)item->file_size, GIT_OBJ_BLOB);
			p_close(fd);
		}
	}

	git_buf_free(&full_path);

	return result;
}

#define EXEC_BIT_MASK 0000111

static int maybe_modified(
	git_iterator *old_iter,
	const git_index_entry *oitem,
	git_iterator *new_iter,
	const git_index_entry *nitem,
	git_diff_list *diff)
{
	git_oid noid, *use_noid = NULL;
	git_delta_t status = GIT_DELTA_MODIFIED;
	unsigned int omode = oitem->mode;
	unsigned int nmode = nitem->mode;

	GIT_UNUSED(old_iter);

<<<<<<< HEAD
	GIT_UNUSED(old_iter);
=======
	if (!diff_path_matches_pathspec(diff, oitem->path))
		return 0;
>>>>>>> 3fd99be9

	/* on platforms with no symlinks, promote plain files to symlinks */
	if (S_ISLNK(omode) && S_ISREG(nmode) &&
		!(diff->diffcaps & GIT_DIFFCAPS_HAS_SYMLINKS))
		nmode = GIT_MODE_TYPE(omode) | (nmode & GIT_MODE_PERMS_MASK);

	/* on platforms with no execmode, clear exec bit from comparisons */
	if (!(diff->diffcaps & GIT_DIFFCAPS_TRUST_EXEC_BIT)) {
		omode = omode & ~EXEC_BIT_MASK;
		nmode = nmode & ~EXEC_BIT_MASK;
	}

	/* support "assume unchanged" (badly, b/c we still stat everything) */
	if ((diff->diffcaps & GIT_DIFFCAPS_ASSUME_UNCHANGED) != 0)
		status = (oitem->flags_extended & GIT_IDXENTRY_INTENT_TO_ADD) ?
			GIT_DELTA_MODIFIED : GIT_DELTA_UNMODIFIED;

	/* support "skip worktree" index bit */
	else if ((oitem->flags_extended & GIT_IDXENTRY_SKIP_WORKTREE) != 0)
		status = GIT_DELTA_UNMODIFIED;

	/* if basic type of file changed, then split into delete and add */
	else if (GIT_MODE_TYPE(omode) != GIT_MODE_TYPE(nmode)) {
		if (diff_delta__from_one(diff, GIT_DELTA_DELETED, oitem) < 0 ||
			diff_delta__from_one(diff, GIT_DELTA_ADDED, nitem) < 0)
			return -1;
		return 0;
	}

	/* if oids and modes match, then file is unmodified */
	else if (git_oid_cmp(&oitem->oid, &nitem->oid) == 0 &&
			 omode == nmode)
		status = GIT_DELTA_UNMODIFIED;

	/* if we have a workdir item with an unknown oid, check deeper */
	else if (git_oid_iszero(&nitem->oid) && new_iter->type == GIT_ITERATOR_WORKDIR) {
		/* TODO: add check against index file st_mtime to avoid racy-git */

<<<<<<< HEAD
	if (git_oid_iszero(&nitem->oid) && new_iter->type == GIT_ITERATOR_WORKDIR) {
=======
>>>>>>> 3fd99be9
		/* if they files look exactly alike, then we'll assume the same */
		if (oitem->file_size == nitem->file_size &&
			(!(diff->diffcaps & GIT_DIFFCAPS_TRUST_CTIME) ||
			 (oitem->ctime.seconds == nitem->ctime.seconds)) &&
			oitem->mtime.seconds == nitem->mtime.seconds &&
			(!(diff->diffcaps & GIT_DIFFCAPS_USE_DEV) ||
			 (oitem->dev == nitem->dev)) &&
			oitem->ino == nitem->ino &&
			oitem->uid == nitem->uid &&
			oitem->gid == nitem->gid)
			status = GIT_DELTA_UNMODIFIED;

		else if (S_ISGITLINK(nmode)) {
			git_submodule *sub;

			if ((diff->opts.flags & GIT_DIFF_IGNORE_SUBMODULES) != 0)
				status = GIT_DELTA_UNMODIFIED;
			else if (git_submodule_lookup(&sub, diff->repo, nitem->path) < 0)
				return -1;
			else if (sub->ignore == GIT_SUBMODULE_IGNORE_ALL)
				status = GIT_DELTA_UNMODIFIED;
			else {
				/* TODO: support other GIT_SUBMODULE_IGNORE values */
				status = GIT_DELTA_UNMODIFIED;
			}
		}

		/* TODO: check git attributes so we will not have to read the file
		 * in if it is marked binary.
		 */

		else if (oid_for_workdir_item(diff->repo, nitem, &noid) < 0)
			return -1;

		else if (git_oid_cmp(&oitem->oid, &noid) == 0 &&
				 omode == nmode)
			status = GIT_DELTA_UNMODIFIED;

		/* store calculated oid so we don't have to recalc later */
		use_noid = &noid;
	}

	return diff_delta__from_two(diff, status, oitem, nitem, use_noid);
}

static int diff_from_iterators(
	git_repository *repo,
	const git_diff_options *opts, /**< can be NULL for defaults */
	git_iterator *old_iter,
	git_iterator *new_iter,
	git_diff_list **diff_ptr)
{
	const git_index_entry *oitem, *nitem;
	char *ignore_prefix = NULL;
	git_diff_list *diff = git_diff_list_alloc(repo, opts);
	if (!diff)
		goto fail;

	diff->old_src = old_iter->type;
	diff->new_src = new_iter->type;

<<<<<<< HEAD
	if ((error = git_iterator_current(old_iter, &oitem)) < GIT_SUCCESS ||
		(error = git_iterator_current(new_iter, &nitem)) < GIT_SUCCESS)
		goto cleanup;
=======
	if (git_iterator_current(old_iter, &oitem) < 0 ||
		git_iterator_current(new_iter, &nitem) < 0)
		goto fail;
>>>>>>> 3fd99be9

	/* run iterators building diffs */
	while (oitem || nitem) {

		/* create DELETED records for old items not matched in new */
		if (oitem && (!nitem || strcmp(oitem->path, nitem->path) < 0)) {
<<<<<<< HEAD
			error = diff_delta__from_one(diff, GIT_DELTA_DELETED, oitem);
			if (error == GIT_SUCCESS)
				error = git_iterator_advance(old_iter, &oitem);
			continue;
=======
			if (diff_delta__from_one(diff, GIT_DELTA_DELETED, oitem) < 0 ||
				git_iterator_advance(old_iter, &oitem) < 0)
				goto fail;
>>>>>>> 3fd99be9
		}

		/* create ADDED, TRACKED, or IGNORED records for new items not
		 * matched in old (and/or descend into directories as needed)
		 */
		else if (nitem && (!oitem || strcmp(oitem->path, nitem->path) > 0)) {
			int is_ignored;
			git_delta_t delta_type = GIT_DELTA_ADDED;

			/* contained in ignored parent directory, so this can be skipped. */
			if (ignore_prefix != NULL &&
				git__prefixcmp(nitem->path, ignore_prefix) == 0)
			{
<<<<<<< HEAD
				error = git_iterator_advance(new_iter, &nitem);
=======
				if (git_iterator_advance(new_iter, &nitem) < 0)
					goto fail;
>>>>>>> 3fd99be9
				continue;
			}

			is_ignored = git_iterator_current_is_ignored(new_iter);

			if (S_ISDIR(nitem->mode)) {
				/* recurse into directory if explicitly requested or
				 * if there are tracked items inside the directory
				 */
				if ((diff->opts.flags & GIT_DIFF_RECURSE_UNTRACKED_DIRS) ||
					(oitem && git__prefixcmp(oitem->path, nitem->path) == 0))
				{
					if (is_ignored)
						ignore_prefix = nitem->path;
<<<<<<< HEAD
					error = git_iterator_advance_into_directory(new_iter, &nitem);
=======
					if (git_iterator_advance_into_directory(new_iter, &nitem) < 0)
						goto fail;
>>>>>>> 3fd99be9
					continue;
				}
				delta_type = GIT_DELTA_UNTRACKED;
			}
			else if (is_ignored)
				delta_type = GIT_DELTA_IGNORED;
			else if (new_iter->type == GIT_ITERATOR_WORKDIR)
				delta_type = GIT_DELTA_UNTRACKED;

<<<<<<< HEAD
			error = diff_delta__from_one(diff, delta_type, nitem);
			if (error == GIT_SUCCESS)
				error = git_iterator_advance(new_iter, &nitem);
			continue;
=======
			if (diff_delta__from_one(diff, delta_type, nitem) < 0 ||
				git_iterator_advance(new_iter, &nitem) < 0)
				goto fail;
>>>>>>> 3fd99be9
		}

		/* otherwise item paths match, so create MODIFIED record
		 * (or ADDED and DELETED pair if type changed)
		 */
<<<<<<< HEAD
		assert(oitem && nitem && strcmp(oitem->path, nitem->path) == 0);

		error = maybe_modified(old_iter, oitem, new_iter, nitem, diff);
		if (error == GIT_SUCCESS)
			error = git_iterator_advance(old_iter, &oitem);
		if (error == GIT_SUCCESS)
			error = git_iterator_advance(new_iter, &nitem);
	}

cleanup:
	git_iterator_free(old_iter);
	git_iterator_free(new_iter);
=======
		else {
			assert(oitem && nitem && strcmp(oitem->path, nitem->path) == 0);
>>>>>>> 3fd99be9

			if (maybe_modified(old_iter, oitem, new_iter, nitem, diff) < 0 ||
				git_iterator_advance(old_iter, &oitem) < 0 ||
				git_iterator_advance(new_iter, &nitem) < 0)
				goto fail;
		}
	}

	git_iterator_free(old_iter);
	git_iterator_free(new_iter);
	*diff_ptr = diff;
	return 0;

fail:
	git_iterator_free(old_iter);
	git_iterator_free(new_iter);
	git_diff_list_free(diff);
	*diff_ptr = NULL;
	return -1;
}


int git_diff_tree_to_tree(
	git_repository *repo,
	const git_diff_options *opts, /**< can be NULL for defaults */
	git_tree *old_tree,
	git_tree *new_tree,
	git_diff_list **diff)
{
	git_iterator *a = NULL, *b = NULL;

	assert(repo && old_tree && new_tree && diff);

<<<<<<< HEAD
	if ((error = git_iterator_for_tree(repo, old_tree, &a)) < GIT_SUCCESS ||
		(error = git_iterator_for_tree(repo, new_tree, &b)) < GIT_SUCCESS)
		return error;
=======
	if (git_iterator_for_tree(repo, old_tree, &a) < 0 ||
		git_iterator_for_tree(repo, new_tree, &b) < 0)
		return -1;
>>>>>>> 3fd99be9

	return diff_from_iterators(repo, opts, a, b, diff);
}

int git_diff_index_to_tree(
	git_repository *repo,
	const git_diff_options *opts,
	git_tree *old_tree,
	git_diff_list **diff)
{
	git_iterator *a = NULL, *b = NULL;

	assert(repo && old_tree && diff);

<<<<<<< HEAD
	if ((error = git_iterator_for_tree(repo, old_tree, &a)) < GIT_SUCCESS ||
		(error = git_iterator_for_index(repo, &b)) < GIT_SUCCESS)
		return error;
=======
	if (git_iterator_for_tree(repo, old_tree, &a) < 0 ||
		git_iterator_for_index(repo, &b) < 0)
		return -1;
>>>>>>> 3fd99be9

	return diff_from_iterators(repo, opts, a, b, diff);
}

int git_diff_workdir_to_index(
	git_repository *repo,
	const git_diff_options *opts,
	git_diff_list **diff)
{
	git_iterator *a = NULL, *b = NULL;

	assert(repo && diff);

	if (git_iterator_for_index(repo, &a) < 0 ||
		git_iterator_for_workdir(repo, &b) < 0)
		return -1;

	return diff_from_iterators(repo, opts, a, b, diff);
}


int git_diff_workdir_to_tree(
	git_repository *repo,
	const git_diff_options *opts,
	git_tree *old_tree,
	git_diff_list **diff)
{
	git_iterator *a = NULL, *b = NULL;

	assert(repo && old_tree && diff);

<<<<<<< HEAD
	if ((error = git_iterator_for_tree(repo, old_tree, &a)) < GIT_SUCCESS ||
		(error = git_iterator_for_workdir(repo, &b)) < GIT_SUCCESS)
		return error;
=======
	if (git_iterator_for_tree(repo, old_tree, &a) < 0 ||
		git_iterator_for_workdir(repo, &b) < 0)
		return -1;
>>>>>>> 3fd99be9

	return diff_from_iterators(repo, opts, a, b, diff);
}

int git_diff_merge(
	git_diff_list *onto,
	const git_diff_list *from)
{
	int error = 0;
	git_pool onto_pool;
	git_vector onto_new;
	git_diff_delta *delta;
	unsigned int i, j;

	assert(onto && from);

	if (!from->deltas.length)
		return 0;

<<<<<<< HEAD
	while (i < onto->deltas.length || j < from->deltas.length) {
		git_diff_delta       *o = git_vector_get(&onto->deltas, i);
		const git_diff_delta *f = git_vector_get_const(&from->deltas, j);
		const char *opath =
			!o ? NULL : o->old_file.path ? o->old_file.path : o->new_file.path;
		const char *fpath =
			!f ? NULL : f->old_file.path ? f->old_file.path : f->new_file.path;
=======
	if (git_vector_init(&onto_new, onto->deltas.length, diff_delta__cmp) < 0 ||
		git_pool_init(&onto_pool, 1, 0) < 0)
		return -1;
>>>>>>> 3fd99be9

	for (i = 0, j = 0; i < onto->deltas.length || j < from->deltas.length; ) {
		git_diff_delta *o = GIT_VECTOR_GET(&onto->deltas, i);
		const git_diff_delta *f = GIT_VECTOR_GET(&from->deltas, j);
		int cmp = !f ? -1 : !o ? 1 : strcmp(o->old_file.path, f->old_file.path);

		if (cmp < 0) {
			delta = diff_delta__dup(o, &onto_pool);
			i++;
		} else if (cmp > 0) {
			delta = diff_delta__dup(f, &onto_pool);
			j++;
		} else {
			delta = diff_delta__merge_like_cgit(o, f, &onto_pool);
			i++;
			j++;
		}

		if ((error = !delta ? -1 : git_vector_insert(&onto_new, delta)) < 0)
			break;
	}

	if (!error) {
		git_vector_swap(&onto->deltas, &onto_new);
		git_pool_swap(&onto->pool, &onto_pool);
		onto->new_src = from->new_src;
	}

	git_vector_foreach(&onto_new, i, delta)
		git__free(delta);
	git_vector_free(&onto_new);
	git_pool_clear(&onto_pool);

	return error;
}
<|MERGE_RESOLUTION|>--- conflicted
+++ resolved
@@ -15,16 +15,6 @@
 {
 	const char *str;
 
-<<<<<<< HEAD
-	if (delta->new_file.flags & GIT_DIFF_FILE_FREE_PATH) {
-		git__free((char *)delta->new_file.path);
-		delta->new_file.path = NULL;
-	}
-
-	if (delta->old_file.flags & GIT_DIFF_FILE_FREE_PATH) {
-		git__free((char *)delta->old_file.path);
-		delta->old_file.path = NULL;
-=======
 	if (pathspec == NULL || pathspec->count == 0)
 		return false;
 	if (pathspec->count > 1)
@@ -59,7 +49,6 @@
 
 		if (result != GIT_ENOMATCH)
 			giterr_clear();
->>>>>>> 3fd99be9
 	}
 
 	return false;
@@ -74,19 +63,12 @@
 	if (!delta)
 		return NULL;
 
-<<<<<<< HEAD
-	delta->old_file.path = git__strdup(path);
-=======
 	delta->old_file.path = git_pool_strdup(&diff->pool, path);
->>>>>>> 3fd99be9
 	if (delta->old_file.path == NULL) {
 		git__free(delta);
 		return NULL;
 	}
-<<<<<<< HEAD
-	delta->old_file.flags |= GIT_DIFF_FILE_FREE_PATH;
-=======
->>>>>>> 3fd99be9
+
 	delta->new_file.path = delta->old_file.path;
 
 	if (diff->opts.flags & GIT_DIFF_REVERSE) {
@@ -110,26 +92,6 @@
 
 	memcpy(delta, d, sizeof(git_diff_delta));
 
-<<<<<<< HEAD
-	delta->old_file.path = git__strdup(d->old_file.path);
-	if (delta->old_file.path == NULL) {
-		git__free(delta);
-		return NULL;
-	}
-	delta->old_file.flags |= GIT_DIFF_FILE_FREE_PATH;
-
-	if (d->new_file.path != d->old_file.path) {
-		delta->new_file.path = git__strdup(d->new_file.path);
-		if (delta->new_file.path == NULL) {
-			git__free(delta->old_file.path);
-			git__free(delta);
-			return NULL;
-		}
-		delta->new_file.flags |= GIT_DIFF_FILE_FREE_PATH;
-	} else {
-		delta->new_file.path = delta->old_file.path;
-		delta->new_file.flags &= ~GIT_DIFF_FILE_FREE_PATH;
-=======
 	delta->old_file.path = git_pool_strdup(pool, d->old_file.path);
 	if (delta->old_file.path == NULL)
 		goto fail;
@@ -140,7 +102,6 @@
 			goto fail;
 	} else {
 		delta->new_file.path = delta->old_file.path;
->>>>>>> 3fd99be9
 	}
 
 	return delta;
@@ -164,13 +125,7 @@
 
 	dup->new_file.mode = b->new_file.mode;
 	dup->new_file.size = b->new_file.size;
-<<<<<<< HEAD
-	dup->new_file.flags =
-		(dup->new_file.flags & GIT_DIFF_FILE_FREE_PATH) |
-		(b->new_file.flags & ~GIT_DIFF_FILE_FREE_PATH);
-=======
 	dup->new_file.flags = b->new_file.flags;
->>>>>>> 3fd99be9
 
 	/* Emulate C git for merging two diffs (a la 'git diff <sha>').
 	 *
@@ -259,12 +214,7 @@
 	}
 
 	delta = diff_delta__alloc(diff, status, old_entry->path);
-<<<<<<< HEAD
-	if (!delta)
-		return git__rethrow(GIT_ENOMEM, "Could not allocate diff record");
-=======
 	GITERR_CHECK_ALLOC(delta);
->>>>>>> 3fd99be9
 
 	delta->old_file.mode = old_entry->mode;
 	git_oid_cpy(&delta->old_file.oid, &old_entry->oid);
@@ -283,14 +233,7 @@
 	return 0;
 }
 
-<<<<<<< HEAD
-#define DIFF_OLD_PREFIX_DEFAULT "a/"
-#define DIFF_NEW_PREFIX_DEFAULT "b/"
-
-static char *diff_strdup_prefix(const char *prefix)
-=======
 static char *diff_strdup_prefix(git_pool *pool, const char *prefix)
->>>>>>> 3fd99be9
 {
 	size_t len = strlen(prefix);
 
@@ -350,17 +293,6 @@
 	memcpy(&diff->opts, opts, sizeof(git_diff_options));
 	memset(&diff->opts.pathspec, 0, sizeof(diff->opts.pathspec));
 
-<<<<<<< HEAD
-	diff->opts.old_prefix = diff_strdup_prefix(
-		opts->old_prefix ? opts->old_prefix : DIFF_OLD_PREFIX_DEFAULT);
-	diff->opts.new_prefix = diff_strdup_prefix(
-		opts->new_prefix ? opts->new_prefix : DIFF_NEW_PREFIX_DEFAULT);
-
-	if (!diff->opts.old_prefix || !diff->opts.new_prefix) {
-		git__free(diff);
-		return NULL;
-	}
-=======
 	diff->opts.old_prefix = diff_strdup_prefix(&diff->pool,
 		opts->old_prefix ? opts->old_prefix : DIFF_OLD_PREFIX_DEFAULT);
 	diff->opts.new_prefix = diff_strdup_prefix(&diff->pool,
@@ -368,7 +300,6 @@
 
 	if (!diff->opts.old_prefix || !diff->opts.new_prefix)
 		goto fail;
->>>>>>> 3fd99be9
 
 	if (diff->opts.flags & GIT_DIFF_REVERSE) {
 		char *swap = diff->opts.old_prefix;
@@ -376,21 +307,12 @@
 		diff->opts.new_prefix = swap;
 	}
 
-<<<<<<< HEAD
-	if (git_vector_init(&diff->deltas, 0, diff_delta__cmp) < GIT_SUCCESS) {
-		git__free(diff->opts.old_prefix);
-		git__free(diff->opts.new_prefix);
-		git__free(diff);
-		return NULL;
-	}
-=======
 	/* only copy pathspec if it is "interesting" so we can test
 	 * diff->pathspec.length > 0 to know if it is worth calling
 	 * fnmatch as we iterate.
 	 */
 	if (!diff_pathspec_is_interesting(&opts->pathspec))
 		return diff;
->>>>>>> 3fd99be9
 
 	if (git_vector_init(
 		&diff->pathspec, (unsigned int)opts->pathspec.count, NULL) < 0)
@@ -434,10 +356,6 @@
 		diff->deltas.contents[i] = NULL;
 	}
 	git_vector_free(&diff->deltas);
-<<<<<<< HEAD
-	git__free(diff->opts.old_prefix);
-	git__free(diff->opts.new_prefix);
-=======
 
 	git_vector_foreach(&diff->pathspec, i, match) {
 		git__free(match);
@@ -446,7 +364,6 @@
 	git_vector_free(&diff->pathspec);
 
 	git_pool_clear(&diff->pool);
->>>>>>> 3fd99be9
 	git__free(diff);
 }
 
@@ -499,12 +416,8 @@
 
 	GIT_UNUSED(old_iter);
 
-<<<<<<< HEAD
-	GIT_UNUSED(old_iter);
-=======
 	if (!diff_path_matches_pathspec(diff, oitem->path))
 		return 0;
->>>>>>> 3fd99be9
 
 	/* on platforms with no symlinks, promote plain files to symlinks */
 	if (S_ISLNK(omode) && S_ISREG(nmode) &&
@@ -543,10 +456,6 @@
 	else if (git_oid_iszero(&nitem->oid) && new_iter->type == GIT_ITERATOR_WORKDIR) {
 		/* TODO: add check against index file st_mtime to avoid racy-git */
 
-<<<<<<< HEAD
-	if (git_oid_iszero(&nitem->oid) && new_iter->type == GIT_ITERATOR_WORKDIR) {
-=======
->>>>>>> 3fd99be9
 		/* if they files look exactly alike, then we'll assume the same */
 		if (oitem->file_size == nitem->file_size &&
 			(!(diff->diffcaps & GIT_DIFFCAPS_TRUST_CTIME) ||
@@ -608,31 +517,18 @@
 	diff->old_src = old_iter->type;
 	diff->new_src = new_iter->type;
 
-<<<<<<< HEAD
-	if ((error = git_iterator_current(old_iter, &oitem)) < GIT_SUCCESS ||
-		(error = git_iterator_current(new_iter, &nitem)) < GIT_SUCCESS)
-		goto cleanup;
-=======
 	if (git_iterator_current(old_iter, &oitem) < 0 ||
 		git_iterator_current(new_iter, &nitem) < 0)
 		goto fail;
->>>>>>> 3fd99be9
 
 	/* run iterators building diffs */
 	while (oitem || nitem) {
 
 		/* create DELETED records for old items not matched in new */
 		if (oitem && (!nitem || strcmp(oitem->path, nitem->path) < 0)) {
-<<<<<<< HEAD
-			error = diff_delta__from_one(diff, GIT_DELTA_DELETED, oitem);
-			if (error == GIT_SUCCESS)
-				error = git_iterator_advance(old_iter, &oitem);
-			continue;
-=======
 			if (diff_delta__from_one(diff, GIT_DELTA_DELETED, oitem) < 0 ||
 				git_iterator_advance(old_iter, &oitem) < 0)
 				goto fail;
->>>>>>> 3fd99be9
 		}
 
 		/* create ADDED, TRACKED, or IGNORED records for new items not
@@ -646,12 +542,9 @@
 			if (ignore_prefix != NULL &&
 				git__prefixcmp(nitem->path, ignore_prefix) == 0)
 			{
-<<<<<<< HEAD
-				error = git_iterator_advance(new_iter, &nitem);
-=======
 				if (git_iterator_advance(new_iter, &nitem) < 0)
 					goto fail;
->>>>>>> 3fd99be9
+
 				continue;
 			}
 
@@ -666,12 +559,10 @@
 				{
 					if (is_ignored)
 						ignore_prefix = nitem->path;
-<<<<<<< HEAD
-					error = git_iterator_advance_into_directory(new_iter, &nitem);
-=======
+
 					if (git_iterator_advance_into_directory(new_iter, &nitem) < 0)
 						goto fail;
->>>>>>> 3fd99be9
+
 					continue;
 				}
 				delta_type = GIT_DELTA_UNTRACKED;
@@ -681,38 +572,16 @@
 			else if (new_iter->type == GIT_ITERATOR_WORKDIR)
 				delta_type = GIT_DELTA_UNTRACKED;
 
-<<<<<<< HEAD
-			error = diff_delta__from_one(diff, delta_type, nitem);
-			if (error == GIT_SUCCESS)
-				error = git_iterator_advance(new_iter, &nitem);
-			continue;
-=======
 			if (diff_delta__from_one(diff, delta_type, nitem) < 0 ||
 				git_iterator_advance(new_iter, &nitem) < 0)
 				goto fail;
->>>>>>> 3fd99be9
 		}
 
 		/* otherwise item paths match, so create MODIFIED record
 		 * (or ADDED and DELETED pair if type changed)
 		 */
-<<<<<<< HEAD
-		assert(oitem && nitem && strcmp(oitem->path, nitem->path) == 0);
-
-		error = maybe_modified(old_iter, oitem, new_iter, nitem, diff);
-		if (error == GIT_SUCCESS)
-			error = git_iterator_advance(old_iter, &oitem);
-		if (error == GIT_SUCCESS)
-			error = git_iterator_advance(new_iter, &nitem);
-	}
-
-cleanup:
-	git_iterator_free(old_iter);
-	git_iterator_free(new_iter);
-=======
 		else {
 			assert(oitem && nitem && strcmp(oitem->path, nitem->path) == 0);
->>>>>>> 3fd99be9
 
 			if (maybe_modified(old_iter, oitem, new_iter, nitem, diff) < 0 ||
 				git_iterator_advance(old_iter, &oitem) < 0 ||
@@ -746,15 +615,9 @@
 
 	assert(repo && old_tree && new_tree && diff);
 
-<<<<<<< HEAD
-	if ((error = git_iterator_for_tree(repo, old_tree, &a)) < GIT_SUCCESS ||
-		(error = git_iterator_for_tree(repo, new_tree, &b)) < GIT_SUCCESS)
-		return error;
-=======
 	if (git_iterator_for_tree(repo, old_tree, &a) < 0 ||
 		git_iterator_for_tree(repo, new_tree, &b) < 0)
 		return -1;
->>>>>>> 3fd99be9
 
 	return diff_from_iterators(repo, opts, a, b, diff);
 }
@@ -769,15 +632,9 @@
 
 	assert(repo && old_tree && diff);
 
-<<<<<<< HEAD
-	if ((error = git_iterator_for_tree(repo, old_tree, &a)) < GIT_SUCCESS ||
-		(error = git_iterator_for_index(repo, &b)) < GIT_SUCCESS)
-		return error;
-=======
 	if (git_iterator_for_tree(repo, old_tree, &a) < 0 ||
 		git_iterator_for_index(repo, &b) < 0)
 		return -1;
->>>>>>> 3fd99be9
 
 	return diff_from_iterators(repo, opts, a, b, diff);
 }
@@ -809,15 +666,9 @@
 
 	assert(repo && old_tree && diff);
 
-<<<<<<< HEAD
-	if ((error = git_iterator_for_tree(repo, old_tree, &a)) < GIT_SUCCESS ||
-		(error = git_iterator_for_workdir(repo, &b)) < GIT_SUCCESS)
-		return error;
-=======
 	if (git_iterator_for_tree(repo, old_tree, &a) < 0 ||
 		git_iterator_for_workdir(repo, &b) < 0)
 		return -1;
->>>>>>> 3fd99be9
 
 	return diff_from_iterators(repo, opts, a, b, diff);
 }
@@ -837,19 +688,9 @@
 	if (!from->deltas.length)
 		return 0;
 
-<<<<<<< HEAD
-	while (i < onto->deltas.length || j < from->deltas.length) {
-		git_diff_delta       *o = git_vector_get(&onto->deltas, i);
-		const git_diff_delta *f = git_vector_get_const(&from->deltas, j);
-		const char *opath =
-			!o ? NULL : o->old_file.path ? o->old_file.path : o->new_file.path;
-		const char *fpath =
-			!f ? NULL : f->old_file.path ? f->old_file.path : f->new_file.path;
-=======
 	if (git_vector_init(&onto_new, onto->deltas.length, diff_delta__cmp) < 0 ||
 		git_pool_init(&onto_pool, 1, 0) < 0)
 		return -1;
->>>>>>> 3fd99be9
 
 	for (i = 0, j = 0; i < onto->deltas.length || j < from->deltas.length; ) {
 		git_diff_delta *o = GIT_VECTOR_GET(&onto->deltas, i);
